--- conflicted
+++ resolved
@@ -116,11 +116,7 @@
     return pd.concat([annotations['ic_id'], values], axis=1)
 
 
-<<<<<<< HEAD
 def build_target_df(annotations, flags=None, strategy='majority', weights='equal', threshold=None) -> pd.DataFrame:
-=======
-def build_target_df(annotations, flags=None, threshold=0.5,agg_type='all_ones') -> pd.DataFrame:
->>>>>>> e25e55ab
     """
     Args:
 
@@ -158,13 +154,8 @@
     if flags is None:
         flags = get_flag_names(annotations)
 
-<<<<<<< HEAD
     target_values = build_target_values(annotations, weights)
     target_groups = target_values.groupby('ic_id')[flags]
-=======
-    for flag, threshold in flags.items():
-        targets[flag] = get_target_temp(annotations, flag, threshold, agg_type)
->>>>>>> e25e55ab
 
     if strategy == 'majority':
         targets = target_groups.mean()
@@ -178,13 +169,8 @@
 
     return targets
 
-
-<<<<<<< HEAD
 # Legacy
-def get_target_temp(annotations, flag, agg_type='all_ones') -> pd.DataFrame:
-=======
 def get_target_temp(annotations, flag, threshold=0.5, agg_type='all_ones') -> pd.DataFrame:
->>>>>>> e25e55ab
     
     """
     Args:
